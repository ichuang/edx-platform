"""This file contains (or should), all access control logic for the courseware.
Ideally, it will be the only place that needs to know about any special settings
like DISABLE_START_DATES"""
import logging
import time
from datetime import datetime, timedelta
from functools import partial

from django.conf import settings
from django.contrib.auth.models import Group

from xmodule.course_module import CourseDescriptor
from xmodule.error_module import ErrorDescriptor
from xmodule.modulestore import Location
from xmodule.x_module import XModule, XModuleDescriptor

from student.models import CourseEnrollmentAllowed
from courseware.masquerade import is_masquerading_as_student
from django.utils.timezone import UTC

DEBUG_ACCESS = False

log = logging.getLogger(__name__)


class CourseContextRequired(Exception):
    """
    Raised when a course_context is required to determine permissions
    """
    pass


def debug(*args, **kwargs):
    # to avoid overly verbose output, this is off by default
    if DEBUG_ACCESS:
        log.debug(*args, **kwargs)


def has_access(user, obj, action, course_context=None):
    """
    Check whether a user has the access to do action on obj.  Handles any magic
    switching based on various settings.

    Things this module understands:
    - start dates for modules
    - DISABLE_START_DATES
    - different access for instructor, staff, course staff, and students.

    user: a Django user object. May be anonymous.

    obj: The object to check access for.  A module, descriptor, location, or
                    certain special strings (e.g. 'global')

    action: A string specifying the action that the client is trying to perform.

    actions depend on the obj type, but include e.g. 'enroll' for courses.  See the
    type-specific functions below for the known actions for that type.

    course_context: A course_id specifying which course run this access is for.
        Required when accessing anything other than a CourseDescriptor, 'global',
        or a location with category 'course'

    Returns a bool.  It is up to the caller to actually deny access in a way
    that makes sense in context.
    """
    # delegate the work to type-specific functions.
    # (start with more specific types, then get more general)
    if isinstance(obj, CourseDescriptor):
        return _has_access_course_desc(user, obj, action)

    if isinstance(obj, ErrorDescriptor):
        return _has_access_error_desc(user, obj, action, course_context)

    # NOTE: any descriptor access checkers need to go above this
    if isinstance(obj, XModuleDescriptor):
        return _has_access_descriptor(user, obj, action, course_context)

    if isinstance(obj, XModule):
        return _has_access_xmodule(user, obj, action, course_context)

    if isinstance(obj, Location):
        return _has_access_location(user, obj, action, course_context)

    if isinstance(obj, basestring):
        return _has_access_string(user, obj, action, course_context)

    # Passing an unknown object here is a coding error, so rather than
    # returning a default, complain.
    raise TypeError("Unknown object type in has_access(): '{0}'"
                    .format(type(obj)))


def get_access_group_name(obj, action):
    '''
    Returns group name for user group which has "action" access to the given object.

    Used in managing access lists.
    '''

    if isinstance(obj, CourseDescriptor):
        return _get_access_group_name_course_desc(obj, action)

    # Passing an unknown object here is a coding error, so rather than
    # returning a default, complain.
    raise TypeError("Unknown object type in get_access_group_name(): '{0}'"
                    .format(type(obj)))


# ================ Implementation helpers ================================
def _has_access_course_desc(user, course, action):
    """
    Check if user has access to a course descriptor.

    Valid actions:

    'load' -- load the courseware, see inside the course
    'enroll' -- enroll.  Checks for enrollment window,
                  ACCESS_REQUIRE_STAFF_FOR_COURSE,
    'see_exists' -- can see that the course exists.
    'staff' -- staff access to course.
    """
    def can_load():
        """
        Can this user load this course?

        NOTE: this is not checking whether user is actually enrolled in the course.
        """
        # delegate to generic descriptor check to check start dates
        return _has_access_descriptor(user, course, 'load')

    def can_enroll():
        """
        If the course has an enrollment period, check whether we are in it.
        (staff can always enroll)
        """

<<<<<<< HEAD
        now = datetime.utcnow()
=======
        now = datetime.now(UTC())
>>>>>>> 6c4ebbe6
        start = course.enrollment_start
        end = course.enrollment_end

        if (start is None or now > start) and (end is None or now < end):
            # in enrollment period, so any user is allowed to enroll.
            debug("Allow: in enrollment period")
            return True

        # if user is in CourseEnrollmentAllowed with right course_id then can also enroll
        if user is not None and user.is_authenticated() and CourseEnrollmentAllowed:
            if CourseEnrollmentAllowed.objects.filter(email=user.email, course_id=course.id):
                return True

        # otherwise, need staff access
        return _has_staff_access_to_descriptor(user, course)

    def see_exists():
        """
        Can see if can enroll, but also if can load it: if user enrolled in a course and now
        it's past the enrollment period, they should still see it.

        TODO (vshnayder): This means that courses with limited enrollment periods will not appear
        to non-staff visitors after the enrollment period is over.  If this is not what we want, will
        need to change this logic.
        """
        # VS[compat] -- this setting should go away once all courses have
        # properly configured enrollment_start times (if course should be
        # staff-only, set enrollment_start far in the future.)
        if settings.MITX_FEATURES.get('ACCESS_REQUIRE_STAFF_FOR_COURSE'):
            # if this feature is on, only allow courses that have ispublic set to be
            # seen by non-staff
            if course.lms.ispublic:
                debug("Allow: ACCESS_REQUIRE_STAFF_FOR_COURSE and ispublic")
                return True
            return _has_staff_access_to_descriptor(user, course)

        return can_enroll() or can_load()

    checkers = {
        'load': can_load,
        'enroll': can_enroll,
        'see_exists': see_exists,
        'staff': lambda: _has_staff_access_to_descriptor(user, course),
        'instructor': lambda: _has_instructor_access_to_descriptor(user, course),
        }

    return _dispatch(checkers, action, user, course)


def _get_access_group_name_course_desc(course, action):
    '''
    Return name of group which gives staff access to course.  Only understands action = 'staff' and 'instructor'
    '''
    if action == 'staff':
        return _course_staff_group_name(course.location)
    elif action == 'instructor':
        return _course_instructor_group_name(course.location)

    return []




def _has_access_error_desc(user, descriptor, action, course_context):
    """
    Only staff should see error descriptors.

    Valid actions:
    'load' -- load this descriptor, showing it to the user.
    'staff' -- staff access to descriptor.
    """
    def check_for_staff():
        return _has_staff_access_to_descriptor(user, descriptor, course_context)

    checkers = {
        'load': check_for_staff,
        'staff': check_for_staff
        }

    return _dispatch(checkers, action, user, descriptor)


def _has_access_descriptor(user, descriptor, action, course_context=None):
    """
    Check if user has access to this descriptor.

    Valid actions:
    'load' -- load this descriptor, showing it to the user.
    'staff' -- staff access to descriptor.

    NOTE: This is the fallback logic for descriptors that don't have custom policy
    (e.g. courses).  If you call this method directly instead of going through
    has_access(), it will not do the right thing.
    """
    def can_load():
        """
        NOTE: This does not check that the student is enrolled in the course
        that contains this module.  We may or may not want to allow non-enrolled
        students to see modules.  If not, views should check the course, so we
        don't have to hit the enrollments table on every module load.
        """
        # If start dates are off, can always load
        if settings.MITX_FEATURES['DISABLE_START_DATES'] and not is_masquerading_as_student(user):
            debug("Allow: DISABLE_START_DATES")
            return True

        # Check start date
        if descriptor.lms.start is not None:
<<<<<<< HEAD
            now = datetime.utcnow()
=======
            now = datetime.now(UTC())
>>>>>>> 6c4ebbe6
            effective_start = _adjust_start_date_for_beta_testers(user, descriptor)
            if now > effective_start:
                # after start date, everyone can see it
                debug("Allow: now > effective start date")
                return True
            # otherwise, need staff access
            return _has_staff_access_to_descriptor(user, descriptor, course_context)

        # No start date, so can always load.
        debug("Allow: no start date")
        return True

    checkers = {
        'load': can_load,
        'staff': lambda: _has_staff_access_to_descriptor(user, descriptor, course_context)
        }

    return _dispatch(checkers, action, user, descriptor)


def _has_access_xmodule(user, xmodule, action, course_context):
    """
    Check if user has access to this xmodule.

    Valid actions:
      - same as the valid actions for xmodule.descriptor
    """
    # Delegate to the descriptor
    return has_access(user, xmodule.descriptor, action, course_context)


def _has_access_location(user, location, action, course_context):
    """
    Check if user has access to this location.

    Valid actions:
    'staff' : True if the user has staff access to this location

    NOTE: if you add other actions, make sure that

     has_access(user, location, action) == has_access(user, get_item(location), action)

    And in general, prefer checking access on loaded items, rather than locations.
    """
    checkers = {
        'staff': lambda: _has_staff_access_to_location(user, location, course_context)
        }

    return _dispatch(checkers, action, user, location)


def _has_access_string(user, perm, action, course_context):
    """
    Check if user has certain special access, specified as string.  Valid strings:

    'global'

    Valid actions:

    'staff' -- global staff access.
    """

    def check_staff():
        if perm != 'global':
            debug("Deny: invalid permission '%s'", perm)
            return False
        return _has_global_staff_access(user)

    checkers = {
        'staff': check_staff
        }

    return _dispatch(checkers, action, user, perm)


#####  Internal helper methods below

def _dispatch(table, action, user, obj):
    """
    Helper: call table[action], raising a nice pretty error if there is no such key.

    user and object passed in only for error messages and debugging
    """
    if action in table:
        result = table[action]()
        debug("%s user %s, object %s, action %s",
              'ALLOWED' if result else 'DENIED',
              user,
              obj.location.url() if isinstance(obj, XModuleDescriptor) else str(obj)[:60],
              action)
        return result

    raise ValueError("Unknown action for object type '{0}': '{1}'".format(
        type(obj), action))


def _does_course_group_name_exist(name):
    return len(Group.objects.filter(name=name)) > 0


def _course_org_staff_group_name(location, course_context=None):
    """
    Get the name of the staff group for an organization which corresponds
    to the organization in the course id.

    location: something that can passed to Location
    course_context: A course_id that specifies the course run in which
                    the location occurs.
                    Required if location doesn't have category 'course'

    """
    loc = Location(location)
    if loc.category == 'course':
        course_id = loc.course_id
    else:
        if course_context is None:
            raise CourseContextRequired()
        course_id = course_context
    return 'staff_%s' % course_id.split('/')[0]


def group_names_for(role, location, course_context=None):
    """Returns the group names for a given role with this location. Plural
    because it will return both the name we expect now as well as the legacy
    group name we support for backwards compatibility. This should not check
    the DB for existence of a group (like some of its callers do) because that's
    a DB roundtrip, and we expect this might be invoked many times as we crawl
    an XModule tree."""
    loc = Location(location)
    legacy_group_name = '{0}_{1}'.format(role, loc.course)

    if loc.category == 'course':
        course_id = loc.course_id
    else:
        if course_context is None:
            raise CourseContextRequired()
        course_id = course_context

    group_name = '{0}_{1}'.format(role, course_id)

    return [group_name, legacy_group_name]

group_names_for_staff = partial(group_names_for, 'staff')
group_names_for_instructor = partial(group_names_for, 'instructor')

def _course_staff_group_name(location, course_context=None):
    """
    Get the name of the staff group for a location in the context of a course run.

    location: something that can passed to Location
    course_context: A course_id that specifies the course run in which the location occurs.
        Required if location doesn't have category 'course'

    cdodge: We're changing the name convention of the group to better epxress different runs of courses by
    using course_id rather than just the course number. So first check to see if the group name exists
    """
    loc = Location(location)
    group_name, legacy_group_name = group_names_for_staff(location, course_context)

    if _does_course_group_name_exist(legacy_group_name):
        return legacy_group_name

    return group_name

def _course_org_instructor_group_name(location, course_context=None):
    """
    Get the name of the instructor group for an organization which corresponds
    to the organization in the course id.

    location: something that can passed to Location
    course_context: A course_id that specifies the course run in which
                    the location occurs.
                    Required if location doesn't have category 'course'

    """
    loc = Location(location)
    if loc.category == 'course':
        course_id = loc.course_id
    else:
        if course_context is None:
            raise CourseContextRequired()
        course_id = course_context
    return 'instructor_%s' % course_id.split('/')[0]


def _course_instructor_group_name(location, course_context=None):
    """
    Get the name of the instructor group for a location, in the context of a course run.
    A course instructor has all staff privileges, but also can manage list of course staff (add, remove, list).

    location: something that can passed to Location.
    course_context: A course_id that specifies the course run in which the location occurs.
        Required if location doesn't have category 'course'

    cdodge: We're changing the name convention of the group to better epxress different runs of courses by
    using course_id rather than just the course number. So first check to see if the group name exists
    """
    loc = Location(location)
    group_name, legacy_group_name = group_names_for_instructor(location, course_context)

    if _does_course_group_name_exist(legacy_group_name):
        return legacy_group_name

    return group_name

def course_beta_test_group_name(location):
    """
    Get the name of the beta tester group for a location.  Right now, that's
    beta_testers_COURSE.

    location: something that can passed to Location.
    """
    return 'beta_testers_{0}'.format(Location(location).course)

# nosetests thinks that anything with _test_ in the name is a test.
# Correct this (https://nose.readthedocs.org/en/latest/finding_tests.html)
course_beta_test_group_name.__test__ = False



def _has_global_staff_access(user):
    if user.is_staff:
        debug("Allow: user.is_staff")
        return True
    else:
        debug("Deny: not user.is_staff")
        return False


def _adjust_start_date_for_beta_testers(user, descriptor):
    """
    If user is in a beta test group, adjust the start date by the appropriate number of
    days.

    Arguments:
       user: A django user.  May be anonymous.
       descriptor: the XModuleDescriptor the user is trying to get access to, with a
       non-None start date.

    Returns:
        A datetime.  Either the same as start, or earlier for beta testers.

    NOTE: number of days to adjust should be cached to avoid looking it up thousands of
    times per query.

    NOTE: For now, this function assumes that the descriptor's location is in the course
    the user is looking at.  Once we have proper usages and definitions per the XBlock
    design, this should use the course the usage is in.

    NOTE: If testing manually, make sure MITX_FEATURES['DISABLE_START_DATES'] = False
    in envs/dev.py!
    """
    if descriptor.lms.days_early_for_beta is None:
        # bail early if no beta testing is set up
        return descriptor.lms.start

    user_groups = [g.name for g in user.groups.all()]

    beta_group = course_beta_test_group_name(descriptor.location)
    if beta_group in user_groups:
        debug("Adjust start time: user in group %s", beta_group)
<<<<<<< HEAD
        delta = timedelta(descriptor.lms.days_early_for_beta)
        effective = descriptor.lms.start - delta
=======
        start_as_datetime = descriptor.lms.start
        delta = timedelta(descriptor.lms.days_early_for_beta)
        effective = start_as_datetime - delta
        # ...and back to time_struct
>>>>>>> 6c4ebbe6
        return effective

    return descriptor.lms.start


def _has_instructor_access_to_location(user, location, course_context=None):
    return _has_access_to_location(user, location, 'instructor', course_context)


def _has_staff_access_to_location(user, location, course_context=None):
    return _has_access_to_location(user, location, 'staff', course_context)


def _has_access_to_location(user, location, access_level, course_context):
    '''
    Returns True if the given user has access_level (= staff or
    instructor) access to a location.  For now this is equivalent to
    having staff / instructor access to the course location.course.

    This means that user is in the staff_* group or instructor_* group, or is an overall admin.

    TODO (vshnayder): this needs to be changed to allow per-course_id permissions, not per-course
    (e.g. staff in 2012 is different from 2013, but maybe some people always have access)

    course is a string: the course field of the location being accessed.
    location = location
    access_level = string, either "staff" or "instructor"
    '''
    if user is None or (not user.is_authenticated()):
        debug("Deny: no user or anon user")
        return False

    if is_masquerading_as_student(user):
        return False

    if user.is_staff:
        debug("Allow: user.is_staff")
        return True

    # If not global staff, is the user in the Auth group for this class?
    user_groups = [g.name for g in user.groups.all()]

    if access_level == 'staff':
        staff_groups = group_names_for_staff(location, course_context) + \
                       [_course_org_staff_group_name(location, course_context)]
        for staff_group in staff_groups:
            if staff_group in user_groups:
                debug("Allow: user in group %s", staff_group)
                return True
        debug("Deny: user not in groups %s", staff_groups)

    if access_level == 'instructor' or access_level == 'staff':  # instructors get staff privileges
        instructor_groups = group_names_for_instructor(location, course_context) + \
                            [_course_org_instructor_group_name(location, course_context)]
        for instructor_group in instructor_groups:
            if instructor_group in user_groups:
                debug("Allow: user in group %s", instructor_group)
                return True
        debug("Deny: user not in groups %s", instructor_groups)
    else:
        log.debug("Error in access._has_access_to_location access_level=%s unknown" % access_level)

    return False


def _has_staff_access_to_course_id(user, course_id):
    """Helper method that takes a course_id instead of a course name"""
    loc = CourseDescriptor.id_to_location(course_id)
    return _has_staff_access_to_location(user, loc, course_id)


def _has_instructor_access_to_descriptor(user, descriptor, course_context=None):
    """Helper method that checks whether the user has staff access to
    the course of the location.

    descriptor: something that has a location attribute
    """
    return _has_instructor_access_to_location(user, descriptor.location, course_context)


def _has_staff_access_to_descriptor(user, descriptor, course_context=None):
    """Helper method that checks whether the user has staff access to
    the course of the location.

    descriptor: something that has a location attribute
    """
    return _has_staff_access_to_location(user, descriptor.location, course_context)<|MERGE_RESOLUTION|>--- conflicted
+++ resolved
@@ -134,11 +134,7 @@
         (staff can always enroll)
         """
 
-<<<<<<< HEAD
-        now = datetime.utcnow()
-=======
         now = datetime.now(UTC())
->>>>>>> 6c4ebbe6
         start = course.enrollment_start
         end = course.enrollment_end
 
@@ -247,11 +243,7 @@
 
         # Check start date
         if descriptor.lms.start is not None:
-<<<<<<< HEAD
-            now = datetime.utcnow()
-=======
             now = datetime.now(UTC())
->>>>>>> 6c4ebbe6
             effective_start = _adjust_start_date_for_beta_testers(user, descriptor)
             if now > effective_start:
                 # after start date, everyone can see it
@@ -513,15 +505,8 @@
     beta_group = course_beta_test_group_name(descriptor.location)
     if beta_group in user_groups:
         debug("Adjust start time: user in group %s", beta_group)
-<<<<<<< HEAD
         delta = timedelta(descriptor.lms.days_early_for_beta)
         effective = descriptor.lms.start - delta
-=======
-        start_as_datetime = descriptor.lms.start
-        delta = timedelta(descriptor.lms.days_early_for_beta)
-        effective = start_as_datetime - delta
-        # ...and back to time_struct
->>>>>>> 6c4ebbe6
         return effective
 
     return descriptor.lms.start
