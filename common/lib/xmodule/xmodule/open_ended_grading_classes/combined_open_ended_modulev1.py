import json
import logging
from lxml import etree
from lxml.html import rewrite_links
from xmodule.timeinfo import TimeInfo
from xmodule.capa_module import ComplexEncoder
from xmodule.editing_module import EditingDescriptor
from xmodule.progress import Progress
from xmodule.stringify import stringify_children
from xmodule.xml_module import XmlDescriptor
import self_assessment_module
import open_ended_module
from .combined_open_ended_rubric import CombinedOpenEndedRubric, GRADER_TYPE_IMAGE_DICT, HUMAN_GRADER_TYPE, LEGEND_LIST

log = logging.getLogger("mitx.courseware")

# Set the default number of max attempts.  Should be 1 for production
# Set higher for debugging/testing
# attempts specified in xml definition overrides this.
MAX_ATTEMPTS = 1

# The highest score allowed for the overall xmodule and for each rubric point
MAX_SCORE_ALLOWED = 50

# If true, default behavior is to score module as a practice problem.  Otherwise, no grade at all is shown in progress
# Metadata overrides this.
IS_SCORED = False

# If true, then default behavior is to require a file upload or pasted link from a student for this problem.
# Metadata overrides this.
ACCEPT_FILE_UPLOAD = False

# Contains all reasonable bool and case combinations of True
TRUE_DICT = ["True", True, "TRUE", "true"]

HUMAN_TASK_TYPE = {
    'selfassessment': "Self Assessment",
    'openended': "edX Assessment",
}

# Default value that controls whether or not to skip basic spelling checks in the controller
# Metadata overrides this
SKIP_BASIC_CHECKS = False


class CombinedOpenEndedV1Module():
    """
    This is a module that encapsulates all open ended grading (self assessment, peer assessment, etc).
    It transitions between problems, and support arbitrary ordering.
    Each combined open ended module contains one or multiple "child" modules.
    Child modules track their own state, and can transition between states.  They also implement get_html and
    handle_ajax.
    The combined open ended module transitions between child modules as appropriate, tracks its own state, and passess
    ajax requests from the browser to the child module or handles them itself (in the cases of reset and next problem)
    ajax actions implemented by all children are:
        'save_answer' -- Saves the student answer
        'save_assessment' -- Saves the student assessment (or external grader assessment)
        'save_post_assessment' -- saves a post assessment (hint, feedback on feedback, etc)
    ajax actions implemented by combined open ended module are:
        'reset' -- resets the whole combined open ended module and returns to the first child moduleresource_string
        'next_problem' -- moves to the next child module
        'get_results' -- gets results from a given child module

    Types of children. Task is synonymous with child module, so each combined open ended module
    incorporates multiple children (tasks):
        openendedmodule
        selfassessmentmodule
    """
    STATE_VERSION = 1

    # states
    INITIAL = 'initial'
    ASSESSING = 'assessing'
    INTERMEDIATE_DONE = 'intermediate_done'
    DONE = 'done'

    # Where the templates live for this problem
    TEMPLATE_DIR = "combinedopenended"

    def __init__(self, system, location, definition, descriptor,
                 instance_state=None, shared_state=None, metadata=None, static_data=None, **kwargs):

        """
        Definition file should have one or many task blocks, a rubric block, and a prompt block:

        Sample file:
        <combinedopenended attempts="10000">
            <rubric>
                Blah blah rubric.
            </rubric>
            <prompt>
                Some prompt.
            </prompt>
            <task>
                <selfassessment>
                    <hintprompt>
                        What hint about this problem would you give to someone?
                    </hintprompt>
                    <submitmessage>
                        Save Succcesful.  Thanks for participating!
                    </submitmessage>
                </selfassessment>
            </task>
            <task>
                <openended min_score_to_attempt="1" max_score_to_attempt="1">
                        <openendedparam>
                            <initial_display>Enter essay here.</initial_display>
                            <answer_display>This is the answer.</answer_display>
                            <grader_payload>{"grader_settings" : "ml_grading.conf",
                            "problem_id" : "6.002x/Welcome/OETest"}</grader_payload>
                        </openendedparam>
                </openended>
            </task>
        </combinedopenended>

        """

        self.instance_state = instance_state
        self.display_name = instance_state.get('display_name', "Open Ended")

        # We need to set the location here so the child modules can use it
        system.set('location', location)
        self.system = system

        # Tells the system which xml definition to load
        self.current_task_number = instance_state.get('current_task_number', 0)
        # This loads the states of the individual children
        self.task_states = instance_state.get('task_states', [])
        # Overall state of the combined open ended module
        self.state = instance_state.get('state', self.INITIAL)

        self.student_attempts = instance_state.get('student_attempts', 0)
        self.weight = instance_state.get('weight', 1)

        # Allow reset is true if student has failed the criteria to move to the next child task
        self.ready_to_reset = instance_state.get('ready_to_reset', False)
        self.attempts = self.instance_state.get('attempts', MAX_ATTEMPTS)
        self.is_scored = self.instance_state.get('is_graded', IS_SCORED) in TRUE_DICT
        self.accept_file_upload = self.instance_state.get('accept_file_upload', ACCEPT_FILE_UPLOAD) in TRUE_DICT
        self.skip_basic_checks = self.instance_state.get('skip_spelling_checks', SKIP_BASIC_CHECKS) in TRUE_DICT

        due_date = self.instance_state.get('due', None)

        grace_period_string = self.instance_state.get('graceperiod', None)
        try:
            self.timeinfo = TimeInfo(due_date, grace_period_string)
        except Exception:
            log.error("Error parsing due date information in location {0}".format(location))
            raise
        self.display_due_date = self.timeinfo.display_due_date

        self.rubric_renderer = CombinedOpenEndedRubric(system, True)
        rubric_string = stringify_children(definition['rubric'])
        self._max_score = self.rubric_renderer.check_if_rubric_is_parseable(rubric_string, location, MAX_SCORE_ALLOWED)

        # Static data is passed to the child modules to render
        self.static_data = {
            'max_score': self._max_score,
            'max_attempts': self.attempts,
            'prompt': definition['prompt'],
            'rubric': definition['rubric'],
            'display_name': self.display_name,
            'accept_file_upload': self.accept_file_upload,
            'close_date': self.timeinfo.close_date,
            's3_interface': self.system.s3_interface,
            'skip_basic_checks': self.skip_basic_checks,
        }

        self.task_xml = definition['task_xml']
        self.location = location
        self.setup_next_task()

    def get_tag_name(self, xml):
        """
        Gets the tag name of a given xml block.
        Input: XML string
        Output: The name of the root tag
        """
        tag = etree.fromstring(xml).tag
        return tag

    def overwrite_state(self, current_task_state):
        """
        Overwrites an instance state and sets the latest response to the current response.  This is used
        to ensure that the student response is carried over from the first child to the rest.
        Input: Task state json string
        Output: Task state json string
        """
        last_response_data = self.get_last_response(self.current_task_number - 1)
        last_response = last_response_data['response']

        loaded_task_state = json.loads(current_task_state)
        if loaded_task_state['child_state'] == self.INITIAL:
            loaded_task_state['child_state'] = self.ASSESSING
            loaded_task_state['child_created'] = True
            loaded_task_state['child_history'].append({'answer': last_response})
            current_task_state = json.dumps(loaded_task_state)
        return current_task_state

    def child_modules(self):
        """
        Returns the constructors associated with the child modules in a dictionary.  This makes writing functions
        simpler (saves code duplication)
        Input: None
        Output: A dictionary of dictionaries containing the descriptor functions and module functions
        """
        child_modules = {
            'openended': open_ended_module.OpenEndedModule,
            'selfassessment': self_assessment_module.SelfAssessmentModule,
        }
        child_descriptors = {
            'openended': open_ended_module.OpenEndedDescriptor,
            'selfassessment': self_assessment_module.SelfAssessmentDescriptor,
        }
        children = {
            'modules': child_modules,
            'descriptors': child_descriptors,
        }
        return children

    def setup_next_task(self, reset=False):
        """
        Sets up the next task for the module.  Creates an instance state if none exists, carries over the answer
        from the last instance state to the next if needed.
        Input: A boolean indicating whether or not the reset function is calling.
        Output: Boolean True (not useful right now)
        """
        current_task_state = None
        if len(self.task_states) > self.current_task_number:
            current_task_state = self.task_states[self.current_task_number]

        self.current_task_xml = self.task_xml[self.current_task_number]

        if self.current_task_number > 0:
            self.ready_to_reset = self.check_allow_reset()
            if self.ready_to_reset:
                self.current_task_number = self.current_task_number - 1

        current_task_type = self.get_tag_name(self.current_task_xml)

        children = self.child_modules()
        child_task_module = children['modules'][current_task_type]

        self.current_task_descriptor = children['descriptors'][current_task_type](self.system)

        # This is the xml object created from the xml definition of the current task
        etree_xml = etree.fromstring(self.current_task_xml)

        # This sends the etree_xml object through the descriptor module of the current task, and
        # returns the xml parsed by the descriptor
        self.current_task_parsed_xml = self.current_task_descriptor.definition_from_xml(etree_xml, self.system)
        if current_task_state is None and self.current_task_number == 0:
            self.current_task = child_task_module(self.system, self.location,
                                                  self.current_task_parsed_xml, self.current_task_descriptor,
                                                  self.static_data)
            self.task_states.append(self.current_task.get_instance_state())
            self.state = self.ASSESSING
        elif current_task_state is None and self.current_task_number > 0:
            last_response_data = self.get_last_response(self.current_task_number - 1)
            last_response = last_response_data['response']
            current_task_state = json.dumps({
                'child_state': self.ASSESSING,
                'version': self.STATE_VERSION,
                'max_score': self._max_score,
                'child_attempts': 0,
                'child_created': True,
                'child_history': [{'answer': last_response}],
            })
            self.current_task = child_task_module(self.system, self.location,
                                                  self.current_task_parsed_xml, self.current_task_descriptor,
                                                  self.static_data,
                                                  instance_state=current_task_state)
            self.task_states.append(self.current_task.get_instance_state())
            self.state = self.ASSESSING
        else:
            if self.current_task_number > 0 and not reset:
                current_task_state = self.overwrite_state(current_task_state)
            self.current_task = child_task_module(self.system, self.location,
                                                  self.current_task_parsed_xml, self.current_task_descriptor,
                                                  self.static_data,
                                                  instance_state=current_task_state)

        return True

    def check_allow_reset(self):
        """
        Checks to see if the student has passed the criteria to move to the next module.  If not, sets
        allow_reset to true and halts the student progress through the tasks.
        Input: None
        Output: the allow_reset attribute of the current module.
        """
        if not self.ready_to_reset:
            if self.current_task_number > 0:
                last_response_data = self.get_last_response(self.current_task_number - 1)
                current_response_data = self.get_current_attributes(self.current_task_number)

                if (current_response_data['min_score_to_attempt'] > last_response_data['score']
                    or current_response_data['max_score_to_attempt'] < last_response_data['score']):
                    self.state = self.DONE
                    self.ready_to_reset = True

        return self.ready_to_reset

    def get_context(self):
        """
        Generates a context dictionary that is used to render html.
        Input: None
        Output: A dictionary that can be rendered into the combined open ended template.
        """
        task_html = self.get_html_base()
        # set context variables and render template

        context = {
            'items': [{'content': task_html}],
            'ajax_url': self.system.ajax_url,
            'allow_reset': self.ready_to_reset,
            'state': self.state,
            'task_count': len(self.task_xml),
            'task_number': self.current_task_number + 1,
            'status': self.get_status(False),
            'display_name': self.display_name,
            'accept_file_upload': self.accept_file_upload,
            'location': self.location,
            'legend_list': LEGEND_LIST,
        }

        return context

    def get_html(self):
        """
        Gets HTML for rendering.
        Input: None
        Output: rendered html
        """
        context = self.get_context()
        html = self.system.render_template('{0}/combined_open_ended.html'.format(self.TEMPLATE_DIR), context)
        return html

    def get_html_nonsystem(self):
        """
        Gets HTML for rendering via AJAX.  Does not use system, because system contains some additional
        html, which is not appropriate for returning via ajax calls.
        Input: None
        Output: HTML rendered directly via Mako
        """
        context = self.get_context()
        html = self.system.render_template('{0}/combined_open_ended.html'.format(self.TEMPLATE_DIR), context)
        return html

    def get_html_base(self):
        """
        Gets the HTML associated with the current child task
        Input: None
        Output: Child task HTML
        """
        self.update_task_states()
<<<<<<< HEAD
        html = self.current_task.get_html(self.system)
        return_html = html
        try:
            # Without try except block, get this error:
            # File "/home/vik/mitx_all/mitx/common/lib/xmodule/xmodule/x_module.py", line 263, in rewrite_content_links
            # if link.startswith(XASSET_SRCREF_PREFIX):
            # Placing try except so that if the error is fixed, this code will start working again.
            return_html = rewrite_links(html, self.rewrite_content_links)
        except Exception:
            pass
        return return_html
=======
        return self.current_task.get_html(self.system)
>>>>>>> 048be222

    def get_current_attributes(self, task_number):
        """
        Gets the min and max score to attempt attributes of the specified task.
        Input: The number of the task.
        Output: The minimum and maximum scores needed to move on to the specified task.
        """
        task_xml = self.task_xml[task_number]
        etree_xml = etree.fromstring(task_xml)
        min_score_to_attempt = int(etree_xml.attrib.get('min_score_to_attempt', 0))
        max_score_to_attempt = int(etree_xml.attrib.get('max_score_to_attempt', self._max_score))
        return {'min_score_to_attempt': min_score_to_attempt, 'max_score_to_attempt': max_score_to_attempt}

    def get_last_response(self, task_number):
        """
        Returns data associated with the specified task number, such as the last response, score, etc.
        Input: The number of the task.
        Output: A dictionary that contains information about the specified task.
        """
        last_response = ""
        task_state = self.task_states[task_number]
        task_xml = self.task_xml[task_number]
        task_type = self.get_tag_name(task_xml)

        children = self.child_modules()

        task_descriptor = children['descriptors'][task_type](self.system)
        etree_xml = etree.fromstring(task_xml)

        min_score_to_attempt = int(etree_xml.attrib.get('min_score_to_attempt', 0))
        max_score_to_attempt = int(etree_xml.attrib.get('max_score_to_attempt', self._max_score))

        task_parsed_xml = task_descriptor.definition_from_xml(etree_xml, self.system)
        task = children['modules'][task_type](self.system, self.location, task_parsed_xml, task_descriptor,
                                              self.static_data, instance_state=task_state)
        last_response = task.latest_answer()
        last_score = task.latest_score()
        all_scores = task.all_scores()
        last_post_assessment = task.latest_post_assessment(self.system)
        last_post_feedback = ""
        feedback_dicts = [{}]
        grader_ids = [0]
        submission_ids = [0]
        if task_type == "openended":
            last_post_assessment = task.latest_post_assessment(self.system, short_feedback=False, join_feedback=False)
            if isinstance(last_post_assessment, list):
                eval_list = []
                for i in xrange(0, len(last_post_assessment)):
                    eval_list.append(task.format_feedback_with_evaluation(self.system, last_post_assessment[i]))
                last_post_evaluation = "".join(eval_list)
            else:
                last_post_evaluation = task.format_feedback_with_evaluation(self.system, last_post_assessment)
            last_post_assessment = last_post_evaluation
            try:
                rubric_data = task._parse_score_msg(task.child_history[-1].get('post_assessment', ""), self.system)
            except Exception:
                log.debug("Could not parse rubric data from child history.  "
                          "Likely we have not yet initialized a previous step, so this is perfectly fine.")
                rubric_data = {}
            rubric_scores = rubric_data.get('rubric_scores')
            grader_types = rubric_data.get('grader_types')
            feedback_items = rubric_data.get('feedback_items')
            feedback_dicts = rubric_data.get('feedback_dicts')
            grader_ids = rubric_data.get('grader_ids')
            submission_ids = rubric_data.get('submission_ids')
        elif task_type == "selfassessment":
            rubric_scores = last_post_assessment
            grader_types = ['SA']
            feedback_items = ['']
            last_post_assessment = ""
        last_correctness = task.is_last_response_correct()
        max_score = task.max_score()
        state = task.child_state
        if task_type in HUMAN_TASK_TYPE:
            human_task_name = HUMAN_TASK_TYPE[task_type]
        else:
            human_task_name = task_type

        if state in task.HUMAN_NAMES:
            human_state = task.HUMAN_NAMES[state]
        else:
            human_state = state
        if grader_types is not None and len(grader_types) > 0:
            grader_type = grader_types[0]
        else:
            grader_type = "IN"

        if grader_type in HUMAN_GRADER_TYPE:
            human_grader_name = HUMAN_GRADER_TYPE[grader_type]
        else:
            human_grader_name = grader_type

        last_response_dict = {
            'response': last_response,
            'score': last_score,
            'all_scores': all_scores,
            'post_assessment': last_post_assessment,
            'type': task_type,
            'max_score': max_score,
            'state': state,
            'human_state': human_state,
            'human_task': human_task_name,
            'correct': last_correctness,
            'min_score_to_attempt': min_score_to_attempt,
            'max_score_to_attempt': max_score_to_attempt,
            'rubric_scores': rubric_scores,
            'grader_types': grader_types,
            'feedback_items': feedback_items,
            'grader_type': grader_type,
            'human_grader_type': human_grader_name,
            'feedback_dicts': feedback_dicts,
            'grader_ids': grader_ids,
            'submission_ids': submission_ids,
        }
        return last_response_dict

    def update_task_states(self):
        """
        Updates the task state of the combined open ended module with the task state of the current child module.
        Input: None
        Output: boolean indicating whether or not the task state changed.
        """
        changed = False
        if not self.ready_to_reset:
            self.task_states[self.current_task_number] = self.current_task.get_instance_state()
            current_task_state = json.loads(self.task_states[self.current_task_number])
            if current_task_state['child_state'] == self.DONE:
                self.current_task_number += 1
                if self.current_task_number >= (len(self.task_xml)):
                    self.state = self.DONE
                    self.current_task_number = len(self.task_xml) - 1
                else:
                    self.state = self.INITIAL
                changed = True
                self.setup_next_task()
        return changed

    def update_task_states_ajax(self, return_html):
        """
        Runs the update task states function for ajax calls.  Currently the same as update_task_states
        Input: The html returned by the handle_ajax function of the child
        Output: New html that should be rendered
        """
        changed = self.update_task_states()
        if changed:
            pass
        return return_html

    def get_rubric(self, get):
        """
        Gets the results of a given grader via ajax.
        Input: AJAX get dictionary
        Output: Dictionary to be rendered via ajax that contains the result html.
        """
        all_responses = []
        loop_up_to_task = self.current_task_number + 1
        for i in xrange(0, loop_up_to_task):
            all_responses.append(self.get_last_response(i))
        rubric_scores = [all_responses[i]['rubric_scores'] for i in xrange(0, len(all_responses)) if
                         len(all_responses[i]['rubric_scores']) > 0 and all_responses[i]['grader_types'][
                             0] in HUMAN_GRADER_TYPE.keys()]
        grader_types = [all_responses[i]['grader_types'] for i in xrange(0, len(all_responses)) if
                        len(all_responses[i]['grader_types']) > 0 and all_responses[i]['grader_types'][
                            0] in HUMAN_GRADER_TYPE.keys()]
        feedback_items = [all_responses[i]['feedback_items'] for i in xrange(0, len(all_responses)) if
                          len(all_responses[i]['feedback_items']) > 0 and all_responses[i]['grader_types'][
                              0] in HUMAN_GRADER_TYPE.keys()]
        rubric_html = self.rubric_renderer.render_combined_rubric(stringify_children(self.static_data['rubric']),
                                                                  rubric_scores,
                                                                  grader_types, feedback_items)

        response_dict = all_responses[-1]
        context = {
            'results': rubric_html,
            'task_name': 'Scored Rubric',
            'class_name': 'combined-rubric-container'
        }
        html = self.system.render_template('{0}/combined_open_ended_results.html'.format(self.TEMPLATE_DIR), context)
        return {'html': html, 'success': True}

    def get_legend(self, get):
        """
        Gets the results of a given grader via ajax.
        Input: AJAX get dictionary
        Output: Dictionary to be rendered via ajax that contains the result html.
        """
        context = {
            'legend_list': LEGEND_LIST,
        }
        html = self.system.render_template('{0}/combined_open_ended_legend.html'.format(self.TEMPLATE_DIR), context)
        return {'html': html, 'success': True}

    def get_results(self, get):
        """
        Gets the results of a given grader via ajax.
        Input: AJAX get dictionary
        Output: Dictionary to be rendered via ajax that contains the result html.
        """
        self.update_task_states()
        loop_up_to_task = self.current_task_number + 1
        all_responses = []
        for i in xrange(0, loop_up_to_task):
            all_responses.append(self.get_last_response(i))
        context_list = []
        for ri in all_responses:
            for i in xrange(0, len(ri['rubric_scores'])):
                feedback = ri['feedback_dicts'][i].get('feedback', '')
                rubric_data = self.rubric_renderer.render_rubric(stringify_children(self.static_data['rubric']),
                                                                 ri['rubric_scores'][i])
                if rubric_data['success']:
                    rubric_html = rubric_data['html']
                else:
                    rubric_html = ''
                context = {
                    'rubric_html': rubric_html,
                    'grader_type': ri['grader_type'],
                    'feedback': feedback,
                    'grader_id': ri['grader_ids'][i],
                    'submission_id': ri['submission_ids'][i],
                }
                context_list.append(context)
        feedback_table = self.system.render_template('{0}/open_ended_result_table.html'.format(self.TEMPLATE_DIR), {
            'context_list': context_list,
            'grader_type_image_dict': GRADER_TYPE_IMAGE_DICT,
            'human_grader_types': HUMAN_GRADER_TYPE,
            'rows': 50,
            'cols': 50,
        })
        context = {
            'results': feedback_table,
            'task_name': "Feedback",
            'class_name': "result-container",
        }
        html = self.system.render_template('{0}/combined_open_ended_results.html'.format(self.TEMPLATE_DIR), context)
        return {'html': html, 'success': True}

    def get_status_ajax(self, get):
        """
        Gets the results of a given grader via ajax.
        Input: AJAX get dictionary
        Output: Dictionary to be rendered via ajax that contains the result html.
        """
        html = self.get_status(True)
        return {'html': html, 'success': True}

    def handle_ajax(self, dispatch, get):
        """
        This is called by courseware.module_render, to handle an AJAX call.
        "get" is request.POST.

        Returns a json dictionary:
        { 'progress_changed' : True/False,
        'progress': 'none'/'in_progress'/'done',
        <other request-specific values here > }
        """

        handlers = {
            'next_problem': self.next_problem,
            'reset': self.reset,
            'get_results': self.get_results,
            'get_combined_rubric': self.get_rubric,
            'get_status': self.get_status_ajax,
            'get_legend': self.get_legend,
        }

        if dispatch not in handlers:
            return_html = self.current_task.handle_ajax(dispatch, get, self.system)
            return self.update_task_states_ajax(return_html)

        d = handlers[dispatch](get)
        return json.dumps(d, cls=ComplexEncoder)

    def next_problem(self, get):
        """
        Called via ajax to advance to the next problem.
        Input: AJAX get request.
        Output: Dictionary to be rendered
        """
        self.update_task_states()
        return {'success': True, 'html': self.get_html_nonsystem(), 'allow_reset': self.ready_to_reset}

    def reset(self, get):
        """
        If resetting is allowed, reset the state of the combined open ended module.
        Input: AJAX get dictionary
        Output: AJAX dictionary to tbe rendered
        """
        if self.state != self.DONE:
            if not self.ready_to_reset:
                return self.out_of_sync_error(get)

        if self.student_attempts > self.attempts:
            return {
                'success': False,
                #This is a student_facing_error
                'error': (
                    'You have attempted this question {0} times.  '
                    'You are only allowed to attempt it {1} times.'
                ).format(self.student_attempts, self.attempts)
            }
        self.state = self.INITIAL
        self.ready_to_reset = False
        for i in xrange(0, len(self.task_xml)):
            self.current_task_number = i
            self.setup_next_task(reset=True)
            self.current_task.reset(self.system)
            self.task_states[self.current_task_number] = self.current_task.get_instance_state()
        self.current_task_number = 0
        self.ready_to_reset = False
        self.setup_next_task()
        return {'success': True, 'html': self.get_html_nonsystem()}

    def get_instance_state(self):
        """
        Returns the current instance state.  The module can be recreated from the instance state.
        Input: None
        Output: A dictionary containing the instance state.
        """

        state = {
            'version': self.STATE_VERSION,
            'current_task_number': self.current_task_number,
            'state': self.state,
            'task_states': self.task_states,
            'student_attempts': self.student_attempts,
            'ready_to_reset': self.ready_to_reset,
        }

        return json.dumps(state)

    def get_status(self, render_via_ajax):
        """
        Gets the status panel to be displayed at the top right.
        Input: None
        Output: The status html to be rendered
        """
        status = []
        for i in xrange(0, self.current_task_number + 1):
            task_data = self.get_last_response(i)
            task_data.update({'task_number': i + 1})
            status.append(task_data)

        context = {
            'status_list': status,
            'grader_type_image_dict': GRADER_TYPE_IMAGE_DICT,
            'legend_list': LEGEND_LIST,
            'render_via_ajax': render_via_ajax,
        }
        status_html = self.system.render_template("{0}/combined_open_ended_status.html".format(self.TEMPLATE_DIR),
                                                  context)

        return status_html

    def check_if_done_and_scored(self):
        """
        Checks if the object is currently in a finished state (either student didn't meet criteria to move
        to next step, in which case they are in the allow_reset state, or they are done with the question
        entirely, in which case they will be in the self.DONE state), and if it is scored or not.
        @return: Boolean corresponding to the above.
        """
        return (self.state == self.DONE or self.ready_to_reset) and self.is_scored

    def get_score(self):
        """
        Score the student received on the problem, or None if there is no
        score.

        Returns:
          dictionary
             {'score': integer, from 0 to get_max_score(),
              'total': get_max_score()}
        """
        max_score = None
        score = None
        if self.is_scored and self.weight is not None:
            # Finds the maximum score of all student attempts and keeps it.
            score_mat = []
            for i in xrange(0, len(self.task_states)):
                # For each task, extract all student scores on that task (each attempt for each task)
                last_response = self.get_last_response(i)
                max_score = last_response.get('max_score', None)
                score = last_response.get('all_scores', None)
                if score is not None:
                    # Convert none scores and weight scores properly
                    for z in xrange(0, len(score)):
                        if score[z] is None:
                            score[z] = 0
                        score[z] *= float(self.weight)
                    score_mat.append(score)

            if len(score_mat) > 0:
                # Currently, assume that the final step is the correct one, and that those are the final scores.
                # This will change in the future, which is why the machinery above exists to extract all scores on all steps
                # TODO: better final score handling.
                scores = score_mat[-1]
                score = max(scores)
            else:
                score = 0

            if max_score is not None:
                # Weight the max score if it is not None
                max_score *= float(self.weight)
            else:
                # Without a max_score, we cannot have a score!
                score = None

        score_dict = {
            'score': score,
            'total': max_score,
        }

        return score_dict

    def max_score(self):
        ''' Maximum score. Two notes:

            * This is generic; in abstract, a problem could be 3/5 points on one
              randomization, and 5/7 on another
        '''
        max_score = None
        if self.check_if_done_and_scored():
            last_response = self.get_last_response(self.current_task_number)
            max_score = last_response['max_score']
        return max_score

    def get_progress(self):
        ''' Return a progress.Progress object that represents how far the
        student has gone in this module.  Must be implemented to get correct
        progress tracking behavior in nesting modules like sequence and
        vertical.

        If this module has no notion of progress, return None.
        '''
        progress_object = Progress(self.current_task_number, len(self.task_xml))

        return progress_object

    def out_of_sync_error(self, get, msg=''):
        """
        return dict out-of-sync error message, and also log.
        """
        #This is a dev_facing_error
        log.warning("Combined module state out sync. state: %r, get: %r. %s",
                    self.state, get, msg)
        #This is a student_facing_error
        return {'success': False,
                'error': 'The problem state got out-of-sync.  Please try reloading the page.'}


class CombinedOpenEndedV1Descriptor():
    """
    Module for adding combined open ended questions
    """
    mako_template = "widgets/html-edit.html"
    module_class = CombinedOpenEndedV1Module
    filename_extension = "xml"

    has_score = True
    template_dir_name = "combinedopenended"

    def __init__(self, system):
        self.system = system

    @classmethod
    def definition_from_xml(cls, xml_object, system):
        """
        Pull out the individual tasks, the rubric, and the prompt, and parse

        Returns:
        {
        'rubric': 'some-html',
        'prompt': 'some-html',
        'task_xml': dictionary of xml strings,
        }
        """
        expected_children = ['task', 'rubric', 'prompt']
        for child in expected_children:
            if len(xml_object.xpath(child)) == 0:
                # This is a staff_facing_error
                raise ValueError(
                    "Combined Open Ended definition must include at least one '{0}' tag. Contact the learning sciences group for assistance. {1}".format(
                        child, xml_object))

        def parse_task(k):
            """Assumes that xml_object has child k"""
            return [stringify_children(xml_object.xpath(k)[i]) for i in xrange(0, len(xml_object.xpath(k)))]

        def parse(k):
            """Assumes that xml_object has child k"""
            return xml_object.xpath(k)[0]

        return {'task_xml': parse_task('task'), 'prompt': parse('prompt'), 'rubric': parse('rubric')}


    def definition_to_xml(self, resource_fs):
        '''Return an xml element representing this definition.'''
        elt = etree.Element('combinedopenended')

        def add_child(k):
            child_str = '<{tag}>{body}</{tag}>'.format(tag=k, body=self.definition[k])
            child_node = etree.fromstring(child_str)
            elt.append(child_node)

        for child in ['task']:
            add_child(child)

        return elt<|MERGE_RESOLUTION|>--- conflicted
+++ resolved
@@ -354,21 +354,7 @@
         Output: Child task HTML
         """
         self.update_task_states()
-<<<<<<< HEAD
-        html = self.current_task.get_html(self.system)
-        return_html = html
-        try:
-            # Without try except block, get this error:
-            # File "/home/vik/mitx_all/mitx/common/lib/xmodule/xmodule/x_module.py", line 263, in rewrite_content_links
-            # if link.startswith(XASSET_SRCREF_PREFIX):
-            # Placing try except so that if the error is fixed, this code will start working again.
-            return_html = rewrite_links(html, self.rewrite_content_links)
-        except Exception:
-            pass
-        return return_html
-=======
         return self.current_task.get_html(self.system)
->>>>>>> 048be222
 
     def get_current_attributes(self, task_number):
         """
