from django.conf import settings
from xmodule.modulestore import Location
from xmodule.modulestore.django import modulestore
from xmodule.modulestore.exceptions import ItemNotFoundError
from django.core.urlresolvers import reverse
import copy

DIRECT_ONLY_CATEGORIES = ['course', 'chapter', 'sequential', 'about', 'static_tab', 'course_info']

# In order to instantiate an open ended tab automatically, need to have this data
OPEN_ENDED_PANEL = {"name": "Open Ended Panel", "type": "open_ended"}
NOTES_PANEL = {"name": "My Notes", "type": "notes"}
EXTRA_TAB_PANELS = dict([(p['type'], p) for p in [OPEN_ENDED_PANEL, NOTES_PANEL]])


def get_modulestore(category_or_location):
    """
    Returns the correct modulestore to use for modifying the specified location
    """
    if isinstance(category_or_location, Location):
        category_or_location = category_or_location.category

    if category_or_location in DIRECT_ONLY_CATEGORIES:
        return modulestore('direct')
    else:
        return modulestore()


def get_course_location_for_item(location):
    '''
    cdodge: for a given Xmodule, return the course that it belongs to
    NOTE: This makes a lot of assumptions about the format of the course location
    Also we have to assert that this module maps to only one course item - it'll throw an
    assert if not
    '''
    item_loc = Location(location)

    # check to see if item is already a course, if so we can skip this
    if item_loc.category != 'course':
        # @hack! We need to find the course location however, we don't
        # know the 'name' parameter in this context, so we have
        # to assume there's only one item in this query even though we are not specifying a name
        course_search_location = ['i4x', item_loc.org, item_loc.course, 'course', None]
        courses = modulestore().get_items(course_search_location)

        # make sure we found exactly one match on this above course search
        found_cnt = len(courses)
        if found_cnt == 0:
            raise Exception('Could not find course at {0}'.format(course_search_location))

        if found_cnt > 1:
            raise Exception('Found more than one course at {0}. There should only be one!!! Dump = {1}'.format(course_search_location, courses))

        location = courses[0].location

    return location


def get_course_for_item(location):
    '''
    cdodge: for a given Xmodule, return the course that it belongs to
    NOTE: This makes a lot of assumptions about the format of the course location
    Also we have to assert that this module maps to only one course item - it'll throw an
    assert if not
    '''
    item_loc = Location(location)

    # @hack! We need to find the course location however, we don't
    # know the 'name' parameter in this context, so we have
    # to assume there's only one item in this query even though we are not specifying a name
    course_search_location = ['i4x', item_loc.org, item_loc.course, 'course', None]
    courses = modulestore().get_items(course_search_location)

    # make sure we found exactly one match on this above course search
    found_cnt = len(courses)
    if found_cnt == 0:
        raise BaseException('Could not find course at {0}'.format(course_search_location))

    if found_cnt > 1:
        raise BaseException('Found more than one course at {0}. There should only be one!!! Dump = {1}'.format(course_search_location, courses))

    return courses[0]


def get_lms_link_for_item(location, preview=False, course_id=None):
    if course_id is None:
        course_id = get_course_id(location)

    if settings.LMS_BASE is not None:
        if preview:
            lms_base = settings.MITX_FEATURES.get('PREVIEW_LMS_BASE', 'preview.' + settings.LMS_BASE)
        else:
            lms_base = settings.LMS_BASE

        lms_link = "//{lms_base}/courses/{course_id}/jump_to/{location}".format(
            lms_base=lms_base,
            course_id=course_id,
            location=Location(location)
        )
    else:
        lms_link = None

    return lms_link


def get_lms_link_for_about_page(location):
    """
    Returns the url to the course about page from the location tuple.
    """
    if settings.LMS_BASE is not None:
        lms_link = "//{lms_base}/courses/{course_id}/about".format(
            lms_base=settings.LMS_BASE,
            course_id=get_course_id(location)
        )
    else:
        lms_link = None

    return lms_link


def get_course_id(location):
    """
    Returns the course_id from a given the location tuple.
    """
    # TODO: These will need to be changed to point to the particular instance of this problem in the particular course
    return modulestore().get_containing_courses(Location(location))[0].id


class UnitState(object):
    draft = 'draft'
    private = 'private'
    public = 'public'


def compute_unit_state(unit):
    """
    Returns whether this unit is 'draft', 'public', or 'private'.

    'draft' content is in the process of being edited, but still has a previous
        version visible in the LMS
    'public' content is locked and visible in the LMS
    'private' content is editabled and not visible in the LMS
    """

    if getattr(unit, 'is_draft', False):
        try:
            modulestore('direct').get_item(unit.location)
            return UnitState.draft
        except ItemNotFoundError:
            return UnitState.private
    else:
        return UnitState.public


def update_item(location, value):
    """
    If value is None, delete the db entry. Otherwise, update it using the correct modulestore.
    """
    if value is None:
        get_modulestore(location).delete_item(location)
    else:
        get_modulestore(location).update_item(location, value)


def get_url_reverse(course_page_name, course_module):
    """
    Returns the course URL link to the specified location. This value is suitable to use as an href link.

    course_page_name should correspond to an attribute in CoursePageNames (for example, 'ManageUsers'
    or 'SettingsDetails'), or else it will simply be returned. This method passes back unknown values of
    course_page_names so that it can also be used for absolute (known) URLs.

    course_module is used to obtain the location, org, course, and name properties for a course, if
    course_page_name corresponds to an attribute in CoursePageNames.
    """
    url_name = getattr(CoursePageNames, course_page_name, None)
    ctx_loc = course_module.location

    if CoursePageNames.ManageUsers == url_name:
        return reverse(url_name, kwargs={"location": ctx_loc})
    elif url_name in [CoursePageNames.SettingsDetails, CoursePageNames.SettingsGrading,
                      CoursePageNames.CourseOutline, CoursePageNames.Checklists]:
        return reverse(url_name, kwargs={'org': ctx_loc.org, 'course': ctx_loc.course, 'name': ctx_loc.name})
    else:
        return course_page_name


class CoursePageNames:
    """ Constants for pages that are recognized by get_url_reverse method. """
    ManageUsers = "manage_users"
    SettingsDetails = "settings_details"
    SettingsGrading = "settings_grading"
    CourseOutline = "course_index"
    Checklists = "checklists"


def add_extra_panel_tab(tab_type, course):
    """
    Used to add the panel tab to a course if it does not exist.
    @param tab_type: A string representing the tab type.
    @param course: A course object from the modulestore.
    @return: Boolean indicating whether or not a tab was added and a list of tabs for the course.
    """
    # Copy course tabs
    course_tabs = copy.copy(course.tabs)
    changed = False
<<<<<<< HEAD
    # Check to see if open ended panel is defined in the course
    if OPEN_ENDED_PANEL not in course_tabs:
        # Add panel to the tabs if it is not defined
        course_tabs.append(OPEN_ENDED_PANEL)
=======
    #Check to see if open ended panel is defined in the course
    
    tab_panel = EXTRA_TAB_PANELS.get(tab_type)
    if tab_panel not in course_tabs:
        #Add panel to the tabs if it is not defined
        course_tabs.append(tab_panel)
>>>>>>> 6c4ebbe6
        changed = True
    return changed, course_tabs


def remove_extra_panel_tab(tab_type, course):
    """
    Used to remove the panel tab from a course if it exists.
    @param tab_type: A string representing the tab type.
    @param course: A course object from the modulestore.
    @return: Boolean indicating whether or not a tab was added and a list of tabs for the course.
    """
    # Copy course tabs
    course_tabs = copy.copy(course.tabs)
    changed = False
<<<<<<< HEAD
    # Check to see if open ended panel is defined in the course
    if OPEN_ENDED_PANEL in course_tabs:
        # Add panel to the tabs if it is not defined
        course_tabs = [ct for ct in course_tabs if ct != OPEN_ENDED_PANEL]
=======
    #Check to see if open ended panel is defined in the course

    tab_panel = EXTRA_TAB_PANELS.get(tab_type)
    if tab_panel in course_tabs:
        #Add panel to the tabs if it is not defined
        course_tabs = [ct for ct in course_tabs if ct != tab_panel]
>>>>>>> 6c4ebbe6
        changed = True
    return changed, course_tabs<|MERGE_RESOLUTION|>--- conflicted
+++ resolved
@@ -204,19 +204,12 @@
     # Copy course tabs
     course_tabs = copy.copy(course.tabs)
     changed = False
-<<<<<<< HEAD
     # Check to see if open ended panel is defined in the course
-    if OPEN_ENDED_PANEL not in course_tabs:
-        # Add panel to the tabs if it is not defined
-        course_tabs.append(OPEN_ENDED_PANEL)
-=======
-    #Check to see if open ended panel is defined in the course
     
     tab_panel = EXTRA_TAB_PANELS.get(tab_type)
     if tab_panel not in course_tabs:
-        #Add panel to the tabs if it is not defined
+        # Add panel to the tabs if it is not defined
         course_tabs.append(tab_panel)
->>>>>>> 6c4ebbe6
         changed = True
     return changed, course_tabs
 
@@ -231,18 +224,11 @@
     # Copy course tabs
     course_tabs = copy.copy(course.tabs)
     changed = False
-<<<<<<< HEAD
     # Check to see if open ended panel is defined in the course
-    if OPEN_ENDED_PANEL in course_tabs:
-        # Add panel to the tabs if it is not defined
-        course_tabs = [ct for ct in course_tabs if ct != OPEN_ENDED_PANEL]
-=======
-    #Check to see if open ended panel is defined in the course
 
     tab_panel = EXTRA_TAB_PANELS.get(tab_type)
     if tab_panel in course_tabs:
-        #Add panel to the tabs if it is not defined
+        # Add panel to the tabs if it is not defined
         course_tabs = [ct for ct in course_tabs if ct != tab_panel]
->>>>>>> 6c4ebbe6
         changed = True
     return changed, course_tabs